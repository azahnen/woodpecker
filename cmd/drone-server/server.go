// Copyright 2018 Drone.IO Inc.
//
// Licensed under the Apache License, Version 2.0 (the "License");
// you may not use this file except in compliance with the License.
// You may obtain a copy of the License at
//
//      http://www.apache.org/licenses/LICENSE-2.0
//
// Unless required by applicable law or agreed to in writing, software
// distributed under the License is distributed on an "AS IS" BASIS,
// WITHOUT WARRANTIES OR CONDITIONS OF ANY KIND, either express or implied.
// See the License for the specific language governing permissions and
// limitations under the License.

package main

import (
	"context"
	"crypto/tls"
	"errors"

	"net"
	"net/http"
	"net/url"
	"os"
	"path/filepath"
	"strings"
	"time"

	"github.com/laszlocph/drone-oss-08/runner"
	"google.golang.org/grpc"
	"google.golang.org/grpc/keepalive"
	"google.golang.org/grpc/metadata"

	"golang.org/x/crypto/acme/autocert"
	"golang.org/x/sync/errgroup"

	"github.com/laszlocph/drone-oss-08/cncd/logging"
	"github.com/laszlocph/drone-oss-08/cncd/pipeline/pipeline/backend/kubernetes"
	"github.com/laszlocph/drone-oss-08/cncd/pipeline/pipeline/interrupt"
	"github.com/laszlocph/drone-oss-08/cncd/pipeline/pipeline/rpc"
	"github.com/laszlocph/drone-oss-08/cncd/pipeline/pipeline/rpc/proto"
	"github.com/laszlocph/drone-oss-08/cncd/pubsub"
	"github.com/laszlocph/drone-oss-08/plugins/sender"
	"github.com/laszlocph/drone-oss-08/remote"
	"github.com/laszlocph/drone-oss-08/router"
	"github.com/laszlocph/drone-oss-08/router/middleware"
	droneserver "github.com/laszlocph/drone-oss-08/server"
	"github.com/laszlocph/drone-oss-08/store"
	"github.com/rs/zerolog/log"
	"github.com/tevino/abool"

	"github.com/Sirupsen/logrus"
	"github.com/gin-gonic/contrib/ginrus"
	"github.com/urfave/cli"
	oldcontext "golang.org/x/net/context"
)

var flags = []cli.Flag{
	cli.StringFlag{
		EnvVar: "TEST_RUNE",
		Name:   "test.run",
		Usage:  "VSCode sets this flag",
	},
	cli.BoolFlag{
		EnvVar: "DRONE_DEBUG",
		Name:   "debug",
		Usage:  "enable server debug mode",
	},
	cli.StringFlag{
		EnvVar: "DRONE_SERVER_HOST,DRONE_HOST",
		Name:   "server-host",
		Usage:  "server fully qualified url (<scheme>://<host>)",
	},
	cli.StringFlag{
		EnvVar: "DRONE_SERVER_ADDR",
		Name:   "server-addr",
		Usage:  "server address",
		Value:  ":8000",
	},
	cli.StringFlag{
		EnvVar: "DRONE_SERVER_CERT",
		Name:   "server-cert",
		Usage:  "server ssl cert path",
	},
	cli.StringFlag{
		EnvVar: "DRONE_SERVER_KEY",
		Name:   "server-key",
		Usage:  "server ssl key path",
	},
	cli.BoolFlag{
		EnvVar: "DRONE_LETS_ENCRYPT",
		Name:   "lets-encrypt",
		Usage:  "enable let's encrypt",
	},
	cli.BoolFlag{
		EnvVar: "DRONE_QUIC",
		Name:   "quic",
		Usage:  "enable quic",
	},
	cli.StringFlag{
		EnvVar: "DRONE_WWW",
		Name:   "www",
		Usage:  "serve the website from disk",
		Hidden: true,
	},
	cli.StringSliceFlag{
		EnvVar: "DRONE_ADMIN",
		Name:   "admin",
		Usage:  "list of admin users",
	},
	cli.StringSliceFlag{
		EnvVar: "DRONE_ORGS",
		Name:   "orgs",
		Usage:  "list of approved organizations",
	},
	cli.BoolFlag{
		EnvVar: "DRONE_OPEN",
		Name:   "open",
		Usage:  "enable open user registration",
	},
	cli.StringFlag{
		EnvVar: "DRONE_REPO_CONFIG",
		Name:   "repo-config",
		Usage:  "file path for the drone config",
		Value:  ".drone.yml",
	},
	cli.DurationFlag{
		EnvVar: "DRONE_SESSION_EXPIRES",
		Name:   "session-expires",
		Usage:  "session expiration time",
		Value:  time.Hour * 72,
	},
	cli.StringSliceFlag{
		EnvVar: "DRONE_ESCALATE",
		Name:   "escalate",
		Usage:  "images to run in privileged mode",
		Value: &cli.StringSlice{
			"plugins/docker",
			"plugins/gcr",
			"plugins/ecr",
		},
	},
	cli.StringSliceFlag{
		EnvVar: "DRONE_VOLUME",
		Name:   "volume",
	},
	cli.StringSliceFlag{
		EnvVar: "DRONE_NETWORK",
		Name:   "network",
	},
	cli.StringFlag{
		EnvVar: "DRONE_AGENT_SECRET,DRONE_SECRET",
		Name:   "agent-secret",
		Usage:  "server-agent shared password",
	},
	cli.StringFlag{
		EnvVar: "DRONE_SECRET_ENDPOINT",
		Name:   "secret-service",
		Usage:  "secret plugin endpoint",
	},
	cli.StringFlag{
		EnvVar: "DRONE_REGISTRY_ENDPOINT",
		Name:   "registry-service",
		Usage:  "registry plugin endpoint",
	},
	cli.StringFlag{
		EnvVar: "DRONE_GATEKEEPER_ENDPOINT",
		Name:   "gating-service",
		Usage:  "gated build endpoint",
	},
	cli.StringFlag{
		EnvVar: "DRONE_DATABASE_DRIVER,DATABASE_DRIVER",
		Name:   "driver",
		Usage:  "database driver",
		Value:  "sqlite3",
	},
	cli.StringFlag{
		EnvVar: "DRONE_DATABASE_DATASOURCE,DATABASE_CONFIG",
		Name:   "datasource",
		Usage:  "database driver configuration string",
		Value:  "drone.sqlite",
	},
	cli.StringFlag{
		EnvVar: "DRONE_PROMETHEUS_AUTH_TOKEN",
		Name:   "prometheus-auth-token",
		Usage:  "token to secure prometheus metrics endpoint",
		Value:  "",
	},
	//
	// resource limit parameters
	//
	cli.Int64Flag{
		EnvVar: "DRONE_LIMIT_MEM_SWAP",
		Name:   "limit-mem-swap",
		Usage:  "maximum swappable memory allowed in bytes",
	},
	cli.Int64Flag{
		EnvVar: "DRONE_LIMIT_MEM",
		Name:   "limit-mem",
		Usage:  "maximum memory allowed in bytes",
	},
	cli.Int64Flag{
		EnvVar: "DRONE_LIMIT_SHM_SIZE",
		Name:   "limit-shm-size",
		Usage:  "docker compose /dev/shm allowed in bytes",
	},
	cli.Int64Flag{
		EnvVar: "DRONE_LIMIT_CPU_QUOTA",
		Name:   "limit-cpu-quota",
		Usage:  "impose a cpu quota",
	},
	cli.Int64Flag{
		EnvVar: "DRONE_LIMIT_CPU_SHARES",
		Name:   "limit-cpu-shares",
		Usage:  "change the cpu shares",
	},
	cli.StringFlag{
		EnvVar: "DRONE_LIMIT_CPU_SET",
		Name:   "limit-cpu-set",
		Usage:  "set the cpus allowed to execute containers",
	},
	//
	// remote parameters
	//
	cli.BoolFlag{
		EnvVar: "DRONE_GITHUB",
		Name:   "github",
		Usage:  "github driver is enabled",
	},
	cli.StringFlag{
		EnvVar: "DRONE_GITHUB_URL",
		Name:   "github-server",
		Usage:  "github server address",
		Value:  "https://github.com",
	},
	cli.StringFlag{
		EnvVar: "DRONE_GITHUB_CONTEXT",
		Name:   "github-context",
		Usage:  "github status context",
		Value:  "continuous-integration/drone",
	},
	cli.StringFlag{
		EnvVar: "DRONE_GITHUB_CLIENT",
		Name:   "github-client",
		Usage:  "github oauth2 client id",
	},
	cli.StringFlag{
		EnvVar: "DRONE_GITHUB_SECRET",
		Name:   "github-secret",
		Usage:  "github oauth2 client secret",
	},
	cli.StringSliceFlag{
		EnvVar: "DRONE_GITHUB_SCOPE",
		Name:   "github-scope",
		Usage:  "github oauth scope",
		Value: &cli.StringSlice{
			"repo",
			"repo:status",
			"user:email",
			"read:org",
		},
	},
	cli.StringFlag{
		EnvVar: "DRONE_GITHUB_GIT_USERNAME",
		Name:   "github-git-username",
		Usage:  "github machine user username",
	},
	cli.StringFlag{
		EnvVar: "DRONE_GITHUB_GIT_PASSWORD",
		Name:   "github-git-password",
		Usage:  "github machine user password",
	},
	cli.BoolTFlag{
		EnvVar: "DRONE_GITHUB_MERGE_REF",
		Name:   "github-merge-ref",
		Usage:  "github pull requests use merge ref",
	},
	cli.BoolFlag{
		EnvVar: "DRONE_GITHUB_PRIVATE_MODE",
		Name:   "github-private-mode",
		Usage:  "github is running in private mode",
	},
	cli.BoolFlag{
		EnvVar: "DRONE_GITHUB_SKIP_VERIFY",
		Name:   "github-skip-verify",
		Usage:  "github skip ssl verification",
	},
	cli.BoolFlag{
		EnvVar: "DRONE_GOGS",
		Name:   "gogs",
		Usage:  "gogs driver is enabled",
	},
	cli.StringFlag{
		EnvVar: "DRONE_GOGS_URL",
		Name:   "gogs-server",
		Usage:  "gogs server address",
		Value:  "https://github.com",
	},
	cli.StringFlag{
		EnvVar: "DRONE_GOGS_GIT_USERNAME",
		Name:   "gogs-git-username",
		Usage:  "gogs service account username",
	},
	cli.StringFlag{
		EnvVar: "DRONE_GOGS_GIT_PASSWORD",
		Name:   "gogs-git-password",
		Usage:  "gogs service account password",
	},
	cli.BoolFlag{
		EnvVar: "DRONE_GOGS_PRIVATE_MODE",
		Name:   "gogs-private-mode",
		Usage:  "gogs private mode enabled",
	},
	cli.BoolFlag{
		EnvVar: "DRONE_GOGS_SKIP_VERIFY",
		Name:   "gogs-skip-verify",
		Usage:  "gogs skip ssl verification",
	},
	cli.BoolFlag{
		EnvVar: "DRONE_GITEA",
		Name:   "gitea",
		Usage:  "gitea driver is enabled",
	},
	cli.StringFlag{
		EnvVar: "DRONE_GITEA_URL",
		Name:   "gitea-server",
		Usage:  "gitea server address",
		Value:  "https://try.gitea.io",
	},
	cli.StringFlag{
		EnvVar: "DRONE_GITEA_CONTEXT",
		Name:   "gitea-context",
		Usage:  "gitea status context",
		Value:  "continuous-integration/drone",
	},
	cli.StringFlag{
		EnvVar: "DRONE_GITEA_GIT_USERNAME",
		Name:   "gitea-git-username",
		Usage:  "gitea service account username",
	},
	cli.StringFlag{
		EnvVar: "DRONE_GITEA_GIT_PASSWORD",
		Name:   "gitea-git-password",
		Usage:  "gitea service account password",
	},
	cli.BoolFlag{
		EnvVar: "DRONE_GITEA_PRIVATE_MODE",
		Name:   "gitea-private-mode",
		Usage:  "gitea private mode enabled",
	},
	cli.BoolFlag{
		EnvVar: "DRONE_GITEA_SKIP_VERIFY",
		Name:   "gitea-skip-verify",
		Usage:  "gitea skip ssl verification",
	},
	cli.BoolFlag{
		EnvVar: "DRONE_BITBUCKET",
		Name:   "bitbucket",
		Usage:  "bitbucket driver is enabled",
	},
	cli.StringFlag{
		EnvVar: "DRONE_BITBUCKET_CLIENT",
		Name:   "bitbucket-client",
		Usage:  "bitbucket oauth2 client id",
	},
	cli.StringFlag{
		EnvVar: "DRONE_BITBUCKET_SECRET",
		Name:   "bitbucket-secret",
		Usage:  "bitbucket oauth2 client secret",
	},
	cli.BoolFlag{
		EnvVar: "DRONE_GITLAB",
		Name:   "gitlab",
		Usage:  "gitlab driver is enabled",
	},
	cli.StringFlag{
		EnvVar: "DRONE_GITLAB_URL",
		Name:   "gitlab-server",
		Usage:  "gitlab server address",
		Value:  "https://gitlab.com",
	},
	cli.StringFlag{
		EnvVar: "DRONE_GITLAB_CLIENT",
		Name:   "gitlab-client",
		Usage:  "gitlab oauth2 client id",
	},
	cli.StringFlag{
		EnvVar: "DRONE_GITLAB_SECRET",
		Name:   "gitlab-secret",
		Usage:  "gitlab oauth2 client secret",
	},
	cli.StringFlag{
		EnvVar: "DRONE_GITLAB_GIT_USERNAME",
		Name:   "gitlab-git-username",
		Usage:  "gitlab service account username",
	},
	cli.StringFlag{
		EnvVar: "DRONE_GITLAB_GIT_PASSWORD",
		Name:   "gitlab-git-password",
		Usage:  "gitlab service account password",
	},
	cli.BoolFlag{
		EnvVar: "DRONE_GITLAB_SKIP_VERIFY",
		Name:   "gitlab-skip-verify",
		Usage:  "gitlab skip ssl verification",
	},
	cli.BoolFlag{
		EnvVar: "DRONE_GITLAB_PRIVATE_MODE",
		Name:   "gitlab-private-mode",
		Usage:  "gitlab is running in private mode",
	},
	cli.BoolFlag{
		EnvVar: "DRONE_GITLAB_V3_API",
		Name:   "gitlab-v3-api",
		Usage:  "gitlab is running the v3 api",
	},
	cli.BoolFlag{
		EnvVar: "DRONE_STASH",
		Name:   "stash",
		Usage:  "stash driver is enabled",
	},
	cli.StringFlag{
		EnvVar: "DRONE_STASH_URL",
		Name:   "stash-server",
		Usage:  "stash server address",
	},
	cli.StringFlag{
		EnvVar: "DRONE_STASH_CONSUMER_KEY",
		Name:   "stash-consumer-key",
		Usage:  "stash oauth1 consumer key",
	},
	cli.StringFlag{
		EnvVar: "DRONE_STASH_CONSUMER_RSA",
		Name:   "stash-consumer-rsa",
		Usage:  "stash oauth1 private key file",
	},
	cli.StringFlag{
		EnvVar: "DRONE_STASH_CONSUMER_RSA_STRING",
		Name:   "stash-consumer-rsa-string",
		Usage:  "stash oauth1 private key string",
	},
	cli.StringFlag{
		EnvVar: "DRONE_STASH_GIT_USERNAME",
		Name:   "stash-git-username",
		Usage:  "stash service account username",
	},
	cli.StringFlag{
		EnvVar: "DRONE_STASH_GIT_PASSWORD",
		Name:   "stash-git-password",
		Usage:  "stash service account password",
	},
	cli.BoolFlag{
		EnvVar: "DRONE_STASH_SKIP_VERIFY",
		Name:   "stash-skip-verify",
		Usage:  "stash skip ssl verification",
	},
	cli.BoolFlag{
		EnvVar: "DRONE_CODING",
		Name:   "coding",
		Usage:  "coding driver is enabled",
	},
	cli.StringFlag{
		EnvVar: "DRONE_CODING_URL",
		Name:   "coding-server",
		Usage:  "coding server address",
		Value:  "https://coding.net",
	},
	cli.StringFlag{
		EnvVar: "DRONE_CODING_CLIENT",
		Name:   "coding-client",
		Usage:  "coding oauth2 client id",
	},
	cli.StringFlag{
		EnvVar: "DRONE_CODING_SECRET",
		Name:   "coding-secret",
		Usage:  "coding oauth2 client secret",
	},
	cli.StringSliceFlag{
		EnvVar: "DRONE_CODING_SCOPE",
		Name:   "coding-scope",
		Usage:  "coding oauth scope",
		Value: &cli.StringSlice{
			"user",
			"project",
			"project:depot",
		},
	},
	cli.StringFlag{
		EnvVar: "DRONE_CODING_GIT_MACHINE",
		Name:   "coding-git-machine",
		Usage:  "coding machine name",
		Value:  "git.coding.net",
	},
	cli.StringFlag{
		EnvVar: "DRONE_CODING_GIT_USERNAME",
		Name:   "coding-git-username",
		Usage:  "coding machine user username",
	},
	cli.StringFlag{
		EnvVar: "DRONE_CODING_GIT_PASSWORD",
		Name:   "coding-git-password",
		Usage:  "coding machine user password",
	},
	cli.BoolFlag{
		EnvVar: "DRONE_CODING_SKIP_VERIFY",
		Name:   "coding-skip-verify",
		Usage:  "coding skip ssl verification",
	},
	cli.DurationFlag{
		EnvVar: "DRONE_KEEPALIVE_MIN_TIME",
		Name:   "keepalive-min-time",
		Usage:  "server-side enforcement policy on the minimum amount of time a client should wait before sending a keepalive ping.",
	},
	cli.BoolFlag{
		EnvVar: "DRONE_KUBERNETES",
		Name:   "kubernetes",
		Usage:  "Kubernetes backend is enabled",
	},
	cli.StringFlag{
		EnvVar: "DRONE_KUBERNETES_NAMESPACE",
		Name:   "namespace",
		Usage:  "Kubernetes namespace to create resource in",
	},
	cli.StringFlag{
		EnvVar: "DRONE_KUBERNETES_STORAGECLASS",
		Name:   "storageclass",
		Usage:  "Kubernetes storageclass to use for volumes",
	},
	cli.StringFlag{
		EnvVar: "DRONE_KUBERNETES_VOLUME_SIZE",
		Name:   "volumesize",
		Usage:  "Size of the volume available for the pipeline",
	},
}

func server(c *cli.Context) error {
	// debug level if requested by user
	if c.Bool("debug") {
		logrus.SetLevel(logrus.DebugLevel)
	} else {
		logrus.SetLevel(logrus.WarnLevel)
	}

	// must configure the drone_host variable
	if c.String("server-host") == "" {
		logrus.Fatalln("DRONE_HOST is not properly configured")
	}

	if !strings.Contains(c.String("server-host"), "://") {
		logrus.Fatalln(
			"DRONE_HOST must be <scheme>://<hostname> format",
		)
	}

	if strings.HasSuffix(c.String("server-host"), "/") {
		logrus.Fatalln(
			"DRONE_HOST must not have trailing slash",
		)
	}

	remote_, err := SetupRemote(c)
	if err != nil {
		logrus.Fatal(err)
	}

	store_ := setupStore(c)
	setupEvilGlobals(c, store_, remote_)

	// we are switching from gin to httpservermux|treemux,
	// so if this code looks strange, that is why.
	tree := setupTree(c)

	// setup the server and start the listener
	handler := router.Load(
		tree,
		ginrus.Ginrus(logrus.StandardLogger(), time.RFC3339, true),
		middleware.Version,
		middleware.Config(c),
		middleware.Store(c, store_),
		middleware.Remote(remote_),
	)

	var g errgroup.Group

	if c.Bool("kubernetes") {
		workEngine := droneserver.NewRPC(remote_, droneserver.Config.Services.Queue, droneserver.Config.Services.Pubsub, droneserver.Config.Services.Logs, store_)

<<<<<<< HEAD
		var counter = &runner.State{
			Polling:  0,
			Running:  0,
			Metadata: map[string]runner.Info{},
=======
		lis, err := net.Listen("tcp", ":9000")
		if err != nil {
			logrus.Error(err)
			return err
		}
		auther := &authorizer{
			password: c.String("agent-secret"),
		}
		grpcServer := grpc.NewServer(
			grpc.StreamInterceptor(auther.streamInterceptor),
			grpc.UnaryInterceptor(auther.unaryIntercaptor),
			grpc.KeepaliveEnforcementPolicy(keepalive.EnforcementPolicy{
				MinTime: c.Duration("keepalive-min-time"),
			}),
		)
		droneServer := droneserver.NewDroneServer(remote_, droneserver.Config.Services.Queue, droneserver.Config.Services.Logs, droneserver.Config.Services.Pubsub, store_, droneserver.Config.Server.Host)
		proto.RegisterDroneServer(grpcServer, droneServer)

		err = grpcServer.Serve(lis)
		if err != nil {
			logrus.Error(err)
			return err
>>>>>>> 00983e4c
		}

		g.Go(func() error {
			logrus.Infoln("Starting Kubernetes backend")
			for {
				sigterm := abool.New()
				ctx := context.Background()
				ctx = interrupt.WithContextFunc(ctx, func() {
					println("ctrl+c received, terminating process")
					sigterm.Set()
				})

				for {
					if sigterm.IsSet() {
						return nil
					}

					log.Print("pipeline: request next execution\n")
					work, err := workEngine.Next(ctx, rpc.NoFilter)
					if err != nil {
						logrus.Error(err)
						return err
					}
					log.Printf("pipeline: received next execution: %s", work.ID)

					engine, err := kubernetes.New(c.String("namespace"), c.String("storageclass"), c.String("volumesize"))
					if err != nil {
						logrus.Error(err)
						return err
					}

					r := runner.NewRunner(&workEngine, rpc.NoFilter, "", counter, &engine)
					go r.ProcessWork(*work, ctx)
				}
			}
		})
	} else {
		g.Go(func() error {
			logrus.Infoln("Starting GRPC Agent backend")
			lis, err := net.Listen("tcp", ":9000")
			if err != nil {
				logrus.Error(err)
				return err
			}
			auther := &authorizer{
				password: c.String("agent-secret"),
			}
			s := grpc.NewServer(
				grpc.StreamInterceptor(auther.streamInterceptor),
				grpc.UnaryInterceptor(auther.unaryIntercaptor),
				grpc.KeepaliveEnforcementPolicy(keepalive.EnforcementPolicy{
					MinTime: c.Duration("keepalive-min-time"),
				}),
			)
			ss := new(droneserver.DroneServer)
			ss.Queue = droneserver.Config.Services.Queue
			ss.Logger = droneserver.Config.Services.Logs
			ss.Pubsub = droneserver.Config.Services.Pubsub
			ss.Remote = remote_
			ss.Store = store_
			ss.Host = droneserver.Config.Server.Host
			proto.RegisterDroneServer(s, ss)

			err = s.Serve(lis)
			if err != nil {
				logrus.Error(err)
				return err
			}
			return nil
		})
	}

	setupMetrics(&g, store_)

	// start the server with tls enabled
	if c.String("server-cert") != "" {
		g.Go(func() error {
			return http.ListenAndServe(":http", http.HandlerFunc(redirect))
		})
		g.Go(func() error {
			serve := &http.Server{
				Addr:    ":https",
				Handler: handler,
				TLSConfig: &tls.Config{
					NextProtos: []string{"http/1.1"}, // disable h2 because Safari :(
				},
			}
			return serve.ListenAndServeTLS(
				c.String("server-cert"),
				c.String("server-key"),
			)
		})
		return g.Wait()
	}

	// start the server without tls enabled
	if !c.Bool("lets-encrypt") {
		return http.ListenAndServe(
			c.String("server-addr"),
			handler,
		)
	}

	// start the server with lets encrypt enabled
	// listen on ports 443 and 80
	address, err := url.Parse(c.String("server-host"))
	if err != nil {
		return err
	}

	dir := cacheDir()
	os.MkdirAll(dir, 0700)

	manager := &autocert.Manager{
		Prompt:     autocert.AcceptTOS,
		HostPolicy: autocert.HostWhitelist(address.Host),
		Cache:      autocert.DirCache(dir),
	}
	g.Go(func() error {
		return http.ListenAndServe(":http", manager.HTTPHandler(http.HandlerFunc(redirect)))
	})
	g.Go(func() error {
		serve := &http.Server{
			Addr:    ":https",
			Handler: handler,
			TLSConfig: &tls.Config{
				GetCertificate: manager.GetCertificate,
				NextProtos:     []string{"http/1.1"}, // disable h2 because Safari :(
			},
		}
		return serve.ListenAndServeTLS("", "")
	})

	return g.Wait()
}

func setupEvilGlobals(c *cli.Context, v store.Store, r remote.Remote) {

	// storage
	droneserver.Config.Storage.Files = v
	droneserver.Config.Storage.Config = v

	// services
	droneserver.Config.Services.Queue = setupQueue(c, v)
	droneserver.Config.Services.Logs = logging.New()
	droneserver.Config.Services.Pubsub = pubsub.New()
	droneserver.Config.Services.Pubsub.Create(context.Background(), "topic/events")
	droneserver.Config.Services.Registries = setupRegistryService(c, v)
	droneserver.Config.Services.Secrets = setupSecretService(c, v)
	droneserver.Config.Services.Senders = sender.New(v, v)
	droneserver.Config.Services.Environ = setupEnvironService(c, v)

	if endpoint := c.String("gating-service"); endpoint != "" {
		droneserver.Config.Services.Senders = sender.NewRemote(endpoint)
	}

	// limits
	droneserver.Config.Pipeline.Limits.MemSwapLimit = c.Int64("limit-mem-swap")
	droneserver.Config.Pipeline.Limits.MemLimit = c.Int64("limit-mem")
	droneserver.Config.Pipeline.Limits.ShmSize = c.Int64("limit-shm-size")
	droneserver.Config.Pipeline.Limits.CPUQuota = c.Int64("limit-cpu-quota")
	droneserver.Config.Pipeline.Limits.CPUShares = c.Int64("limit-cpu-shares")
	droneserver.Config.Pipeline.Limits.CPUSet = c.String("limit-cpu-set")

	// server configuration
	droneserver.Config.Server.Cert = c.String("server-cert")
	droneserver.Config.Server.Key = c.String("server-key")
	droneserver.Config.Server.Pass = c.String("agent-secret")
	droneserver.Config.Server.Host = strings.TrimRight(c.String("server-host"), "/")
	droneserver.Config.Server.Port = c.String("server-addr")
	droneserver.Config.Server.RepoConfig = c.String("repo-config")
	droneserver.Config.Server.SessionExpires = c.Duration("session-expires")
	droneserver.Config.Pipeline.Networks = c.StringSlice("network")
	droneserver.Config.Pipeline.Volumes = c.StringSlice("volume")
	droneserver.Config.Pipeline.Privileged = c.StringSlice("escalate")
	// droneserver.Config.Server.Open = cli.Bool("open")
	// droneserver.Config.Server.Orgs = sliceToMap(cli.StringSlice("orgs"))
	// droneserver.Config.Server.Admins = sliceToMap(cli.StringSlice("admin"))

	// prometheus
	droneserver.Config.Prometheus.AuthToken = c.String("prometheus-auth-token")
}

type authorizer struct {
	username string
	password string
}

func (a *authorizer) streamInterceptor(srv interface{}, stream grpc.ServerStream, info *grpc.StreamServerInfo, handler grpc.StreamHandler) error {
	if err := a.authorize(stream.Context()); err != nil {
		return err
	}
	return handler(srv, stream)
}

func (a *authorizer) unaryIntercaptor(ctx oldcontext.Context, req interface{}, info *grpc.UnaryServerInfo, handler grpc.UnaryHandler) (resp interface{}, err error) {
	if err := a.authorize(ctx); err != nil {
		return nil, err
	}
	return handler(ctx, req)
}

func (a *authorizer) authorize(ctx context.Context) error {
	if md, ok := metadata.FromContext(ctx); ok {
		if len(md["password"]) > 0 && md["password"][0] == a.password {
			return nil
		}
		return errors.New("invalid agent token")
	}
	return errors.New("missing agent token")
}

func redirect(w http.ResponseWriter, req *http.Request) {
	var serverHost string = droneserver.Config.Server.Host
	serverHost = strings.TrimPrefix(serverHost, "http://")
	serverHost = strings.TrimPrefix(serverHost, "https://")
	req.URL.Scheme = "https"
	req.URL.Host = serverHost

	w.Header().Set("Strict-Transport-Security", "max-age=31536000")

	http.Redirect(w, req, req.URL.String(), http.StatusMovedPermanently)
}

func cacheDir() string {
	const base = "golang-autocert"
	if xdg := os.Getenv("XDG_CACHE_HOME"); xdg != "" {
		return filepath.Join(xdg, base)
	}
	return filepath.Join(os.Getenv("HOME"), ".cache", base)
}<|MERGE_RESOLUTION|>--- conflicted
+++ resolved
@@ -584,37 +584,12 @@
 	var g errgroup.Group
 
 	if c.Bool("kubernetes") {
-		workEngine := droneserver.NewRPC(remote_, droneserver.Config.Services.Queue, droneserver.Config.Services.Pubsub, droneserver.Config.Services.Logs, store_)
-
-<<<<<<< HEAD
+		workEngine := droneserver.NewRPC(remote_, droneserver.Config.Services.Queue, droneserver.Config.Services.Pubsub, droneserver.Config.Services.Logs, store_, droneserver.Config.Server.Host)
+
 		var counter = &runner.State{
 			Polling:  0,
 			Running:  0,
 			Metadata: map[string]runner.Info{},
-=======
-		lis, err := net.Listen("tcp", ":9000")
-		if err != nil {
-			logrus.Error(err)
-			return err
-		}
-		auther := &authorizer{
-			password: c.String("agent-secret"),
-		}
-		grpcServer := grpc.NewServer(
-			grpc.StreamInterceptor(auther.streamInterceptor),
-			grpc.UnaryInterceptor(auther.unaryIntercaptor),
-			grpc.KeepaliveEnforcementPolicy(keepalive.EnforcementPolicy{
-				MinTime: c.Duration("keepalive-min-time"),
-			}),
-		)
-		droneServer := droneserver.NewDroneServer(remote_, droneserver.Config.Services.Queue, droneserver.Config.Services.Logs, droneserver.Config.Services.Pubsub, store_, droneserver.Config.Server.Host)
-		proto.RegisterDroneServer(grpcServer, droneServer)
-
-		err = grpcServer.Serve(lis)
-		if err != nil {
-			logrus.Error(err)
-			return err
->>>>>>> 00983e4c
 		}
 
 		g.Go(func() error {
@@ -662,23 +637,17 @@
 			auther := &authorizer{
 				password: c.String("agent-secret"),
 			}
-			s := grpc.NewServer(
+			grpcServer := grpc.NewServer(
 				grpc.StreamInterceptor(auther.streamInterceptor),
 				grpc.UnaryInterceptor(auther.unaryIntercaptor),
 				grpc.KeepaliveEnforcementPolicy(keepalive.EnforcementPolicy{
 					MinTime: c.Duration("keepalive-min-time"),
 				}),
 			)
-			ss := new(droneserver.DroneServer)
-			ss.Queue = droneserver.Config.Services.Queue
-			ss.Logger = droneserver.Config.Services.Logs
-			ss.Pubsub = droneserver.Config.Services.Pubsub
-			ss.Remote = remote_
-			ss.Store = store_
-			ss.Host = droneserver.Config.Server.Host
-			proto.RegisterDroneServer(s, ss)
-
-			err = s.Serve(lis)
+			droneServer := droneserver.NewDroneServer(remote_, droneserver.Config.Services.Queue, droneserver.Config.Services.Logs, droneserver.Config.Services.Pubsub, store_, droneserver.Config.Server.Host)
+			proto.RegisterDroneServer(grpcServer, droneServer)
+
+			err = grpcServer.Serve(lis)
 			if err != nil {
 				logrus.Error(err)
 				return err
